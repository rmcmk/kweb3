package dev.klepto.kweb3.core.util;

<<<<<<< HEAD
import io.ethers.core.FastHex;
=======
import com.esaulpaugh.headlong.util.FastHex;
>>>>>>> 41a0f6e8
import lombok.val;
import org.jetbrains.annotations.NotNull;

import java.math.BigInteger;

/**
 * Utilities methods for dealing with hexadecimal strings.
 *
 * @author <a href="http://github.com/klepto">Augustinas R.</a>
 */
public final class Hex {
<<<<<<< HEAD
    private static final byte[] EMPTY_BYTES = new byte[0];
    private static final String PREFIX = "0x";
=======
    private static final String ZERO_WITH_PREFIX = "0x0";
    private static final String ZERO = "0";
>>>>>>> 41a0f6e8

    private Hex() {
    }

    /**
     * Decodes the specified hexadecimal string to a byte array.
     *
     * @param hex the hexadecimal string, may contain <code>0x</code> prefix
     * @return a byte array containing decoded hexadecimal string
     */
    public static byte @NotNull [] toByteArray(@NotNull String hex) {
<<<<<<< HEAD
        if (hex.isEmpty() || hex.equalsIgnoreCase(PREFIX)) {
            return EMPTY_BYTES;
        }
        return FastHex.decode(hex);
=======
        var offset = 0;
        var length = hex.length();
        if (length >= 2) {
            val first = hex.charAt(0);
            val second = hex.charAt(1);
            if (first == '0' && (second == 'x' || second == 'X')) {
                offset = 2;
            }
        }
        return FastHex.decode(hex, offset, length);
>>>>>>> 41a0f6e8
    }

    /**
     * Converts <code>byte</code> array to a hexadecimal string with <code>0x</code> prefix and leading zeros.
     *
     * @param value the integer value
     * @return a hexadecimal representation of integer
     */
    @NotNull
    public static String toHex(byte @NotNull [] value) {
        return toHex(value, true);
    }

    /**
     * Converts <code>byte</code> array to a hexadecimal string.
     *
     * @param value       the byte array value
     * @param prefix      if true, appends <code>0x</code> prefix to the resulting string
<<<<<<< HEAD
     * @return a hexadecimal representation of integer
     */
    @NotNull
    public static String toHex(byte @NotNull [] value, boolean prefix) {
        return prefix ? FastHex.encodeWithPrefix(value) : FastHex.encodeWithoutPrefix(value);
=======
     * @apiNote this method uses a deprecated {@link String} constructor to avoid unnecessary memory allocation
     *  and to improve performance. This method is safe to use as long as the input is a valid hexadecimal string.
     * @return a hexadecimal representation of integer
     */
    @NotNull
    @SuppressWarnings("deprecation")
    public static String toHex(byte @NotNull [] value, boolean prefix) {
        if (value.length == 0) {
            return prefix ? ZERO_WITH_PREFIX : ZERO;
        }

        // TODO: This could be faster if we moved to a custom implementation
        //  which doesn't force us to deal with this intermediate array resizing
        //  and copying. It's ok for now, but could be improved.
        val hex = FastHex.encodeToBytes(value);
        if (prefix) {
            val prefixed = new byte[hex.length + 2];
            prefixed[0] = '0';
            prefixed[1] = 'x';
            System.arraycopy(hex, 0, prefixed, 2, hex.length);
            return new String(prefixed, 0, 0, prefixed.length);
        }
        return new String(hex, 0, 0, hex.length);
>>>>>>> 41a0f6e8
    }

    /**
     * Converts given hexadecimal string to {@link BigInteger}.
     *
     * @param hex the hexadecimal string
     * @return a big integer value of hexadecimal string
     */
    @NotNull
    public static BigInteger toBigInteger(@NotNull String hex) {
<<<<<<< HEAD
        val decoded = toByteArray(hex);
        if (decoded.length == 0) {
            return BigInteger.ZERO;
        }
        return new BigInteger(decoded);
    }
=======
        return new BigInteger(toByteArray(hex));
    }

>>>>>>> 41a0f6e8
}<|MERGE_RESOLUTION|>--- conflicted
+++ resolved
@@ -1,10 +1,6 @@
 package dev.klepto.kweb3.core.util;
 
-<<<<<<< HEAD
 import io.ethers.core.FastHex;
-=======
-import com.esaulpaugh.headlong.util.FastHex;
->>>>>>> 41a0f6e8
 import lombok.val;
 import org.jetbrains.annotations.NotNull;
 
@@ -16,13 +12,8 @@
  * @author <a href="http://github.com/klepto">Augustinas R.</a>
  */
 public final class Hex {
-<<<<<<< HEAD
     private static final byte[] EMPTY_BYTES = new byte[0];
     private static final String PREFIX = "0x";
-=======
-    private static final String ZERO_WITH_PREFIX = "0x0";
-    private static final String ZERO = "0";
->>>>>>> 41a0f6e8
 
     private Hex() {
     }
@@ -34,23 +25,10 @@
      * @return a byte array containing decoded hexadecimal string
      */
     public static byte @NotNull [] toByteArray(@NotNull String hex) {
-<<<<<<< HEAD
         if (hex.isEmpty() || hex.equalsIgnoreCase(PREFIX)) {
             return EMPTY_BYTES;
         }
         return FastHex.decode(hex);
-=======
-        var offset = 0;
-        var length = hex.length();
-        if (length >= 2) {
-            val first = hex.charAt(0);
-            val second = hex.charAt(1);
-            if (first == '0' && (second == 'x' || second == 'X')) {
-                offset = 2;
-            }
-        }
-        return FastHex.decode(hex, offset, length);
->>>>>>> 41a0f6e8
     }
 
     /**
@@ -69,37 +47,11 @@
      *
      * @param value       the byte array value
      * @param prefix      if true, appends <code>0x</code> prefix to the resulting string
-<<<<<<< HEAD
      * @return a hexadecimal representation of integer
      */
     @NotNull
     public static String toHex(byte @NotNull [] value, boolean prefix) {
         return prefix ? FastHex.encodeWithPrefix(value) : FastHex.encodeWithoutPrefix(value);
-=======
-     * @apiNote this method uses a deprecated {@link String} constructor to avoid unnecessary memory allocation
-     *  and to improve performance. This method is safe to use as long as the input is a valid hexadecimal string.
-     * @return a hexadecimal representation of integer
-     */
-    @NotNull
-    @SuppressWarnings("deprecation")
-    public static String toHex(byte @NotNull [] value, boolean prefix) {
-        if (value.length == 0) {
-            return prefix ? ZERO_WITH_PREFIX : ZERO;
-        }
-
-        // TODO: This could be faster if we moved to a custom implementation
-        //  which doesn't force us to deal with this intermediate array resizing
-        //  and copying. It's ok for now, but could be improved.
-        val hex = FastHex.encodeToBytes(value);
-        if (prefix) {
-            val prefixed = new byte[hex.length + 2];
-            prefixed[0] = '0';
-            prefixed[1] = 'x';
-            System.arraycopy(hex, 0, prefixed, 2, hex.length);
-            return new String(prefixed, 0, 0, prefixed.length);
-        }
-        return new String(hex, 0, 0, hex.length);
->>>>>>> 41a0f6e8
     }
 
     /**
@@ -110,16 +62,10 @@
      */
     @NotNull
     public static BigInteger toBigInteger(@NotNull String hex) {
-<<<<<<< HEAD
         val decoded = toByteArray(hex);
         if (decoded.length == 0) {
             return BigInteger.ZERO;
         }
         return new BigInteger(decoded);
     }
-=======
-        return new BigInteger(toByteArray(hex));
-    }
-
->>>>>>> 41a0f6e8
 }