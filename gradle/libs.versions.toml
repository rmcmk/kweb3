--- conflicted
+++ resolved
@@ -14,19 +14,14 @@
 java-websocket = { module = "org.java-websocket:Java-WebSocket", version = "1.5.6" }
 unreflect = { module = "dev.klepto.unreflect:unreflect", version = "1.5" }
 kotlin-reflect = { module = "org.jetbrains.kotlin:kotlin-reflect", version.ref = "kotlin" }
-<<<<<<< HEAD
-kotlin-coroutines = { module = "org.jetbrains.kotlinx:kotlinx-coroutines-core", version = "1.7.3" }
-unirest-core = { module = "com.konghq:unirest-java-core", version.ref = "unirest" }
-unirest-gson = { module = "com.konghq:unirest-modules-gson", version.ref = "unirest" }
+kotlin-coroutines = { module = "org.jetbrains.kotlinx:kotlinx-coroutines-core", version = "1.8.1" }
+
 ethers-bom = { module = "io.kriptal.ethers:ethers-bom", version = "0.5.0" }
 ethers-core = { module = "io.kriptal.ethers:ethers-core" }
-=======
-kotlin-coroutines = { module = "org.jetbrains.kotlinx:kotlinx-coroutines-core", version = "1.8.1" }
 
 unirest-bom = { module = "com.konghq:unirest-java-bom", version = "4.4.0" }
 unirest-core = { module = "com.konghq:unirest-java-core" }
 unirest-gson = { module = "com.konghq:unirest-modules-gson" }
->>>>>>> 41a0f6e8
 
 [bundles]
 slf4j = ["slf4j-api", "slf4j-simple"]
